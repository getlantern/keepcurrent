module github.com/getlantern/keepcurrent

go 1.17

require (
<<<<<<< HEAD
	github.com/kr/pretty v0.3.0 // indirect
	github.com/mholt/archiver/v3 v3.5.1
	github.com/stretchr/testify v1.4.0
=======
	github.com/mholt/archiver/v3 v3.5.1
	github.com/stretchr/testify v1.7.0
)

require (
	github.com/andybalholm/brotli v1.0.4 // indirect
	github.com/davecgh/go-spew v1.1.0 // indirect
	github.com/dsnet/compress v0.0.2-0.20210315054119-f66993602bf5 // indirect
	github.com/golang/snappy v0.0.4 // indirect
	github.com/klauspost/compress v1.13.6 // indirect
	github.com/klauspost/pgzip v1.2.5 // indirect
	github.com/kr/pretty v0.3.0 // indirect
	github.com/nwaples/rardecode v1.1.2 // indirect
	github.com/pierrec/lz4/v4 v4.1.12 // indirect
	github.com/pmezard/go-difflib v1.0.0 // indirect
	github.com/ulikunitz/xz v0.5.10 // indirect
	github.com/xi2/xz v0.0.0-20171230120015-48954b6210f8 // indirect
	gopkg.in/check.v1 v1.0.0-20180628173108-788fd7840127 // indirect
	gopkg.in/yaml.v3 v3.0.0-20200313102051-9f266ea9e77c // indirect
>>>>>>> 308d6d87
)<|MERGE_RESOLUTION|>--- conflicted
+++ resolved
@@ -3,29 +3,7 @@
 go 1.17
 
 require (
-<<<<<<< HEAD
 	github.com/kr/pretty v0.3.0 // indirect
 	github.com/mholt/archiver/v3 v3.5.1
 	github.com/stretchr/testify v1.4.0
-=======
-	github.com/mholt/archiver/v3 v3.5.1
-	github.com/stretchr/testify v1.7.0
-)
-
-require (
-	github.com/andybalholm/brotli v1.0.4 // indirect
-	github.com/davecgh/go-spew v1.1.0 // indirect
-	github.com/dsnet/compress v0.0.2-0.20210315054119-f66993602bf5 // indirect
-	github.com/golang/snappy v0.0.4 // indirect
-	github.com/klauspost/compress v1.13.6 // indirect
-	github.com/klauspost/pgzip v1.2.5 // indirect
-	github.com/kr/pretty v0.3.0 // indirect
-	github.com/nwaples/rardecode v1.1.2 // indirect
-	github.com/pierrec/lz4/v4 v4.1.12 // indirect
-	github.com/pmezard/go-difflib v1.0.0 // indirect
-	github.com/ulikunitz/xz v0.5.10 // indirect
-	github.com/xi2/xz v0.0.0-20171230120015-48954b6210f8 // indirect
-	gopkg.in/check.v1 v1.0.0-20180628173108-788fd7840127 // indirect
-	gopkg.in/yaml.v3 v3.0.0-20200313102051-9f266ea9e77c // indirect
->>>>>>> 308d6d87
 )